--- conflicted
+++ resolved
@@ -1,10 +1,6 @@
 #!/usr/bin/env node
 
 // memory-context-script.js - Updates Claude project instructions with context from your MCP memory service
-<<<<<<< HEAD
-=======
-// Usage: node memory-context-script.js --anthropic-api-key YOUR_API_KEY --project-id YOUR_PROJECT_ID
->>>>>>> bd008b4e
 
 const axios = require('axios');
 const yargs = require('yargs/yargs');
@@ -14,7 +10,6 @@
 const path = require('path');
 const os = require('os');
 
-<<<<<<< HEAD
 console.log('=== Starting Memory Context Update ===');
 
 // Custom function to find Claude Desktop config specific to this user's system
@@ -28,10 +23,6 @@
   }
   
   // Fall back to general search logic
-=======
-// Try to detect Claude Desktop configuration paths
-function findClaudeDesktopConfig() {
->>>>>>> bd008b4e
   let configPath = '';
   let configExists = false;
   
@@ -51,7 +42,6 @@
       appDataPath = path.join(homeDir, '.config', 'Claude');
     }
     
-<<<<<<< HEAD
     // Check for various possible config file names
     const possibleNames = [
       'claude_desktop_config.json',
@@ -60,57 +50,27 @@
       'preferences.json'
     ];
     
-=======
-    // Check for settings.json or config.json
-    const possibleNames = ['settings.json', 'config.json', 'preferences.json'];
->>>>>>> bd008b4e
     for (const name of possibleNames) {
       const tryPath = path.join(appDataPath, name);
       if (fs.existsSync(tryPath)) {
         configPath = tryPath;
         configExists = true;
-<<<<<<< HEAD
         console.log(`Found configuration file: ${tryPath}`);
         break;
       }
     }
-=======
-        break;
-      }
-    }
-    
-    // Additional checks for other potential locations
-    if (!configExists) {
-      // Try detecting Claude Beta locations
-      const betaPath = path.join(appDataPath, 'Beta');
-      if (fs.existsSync(betaPath)) {
-        for (const name of possibleNames) {
-          const tryPath = path.join(betaPath, name);
-          if (fs.existsSync(tryPath)) {
-            configPath = tryPath;
-            configExists = true;
-            break;
-          }
-        }
-      }
-    }
->>>>>>> bd008b4e
   } catch (error) {
     console.warn('Error detecting Claude Desktop configuration:', error.message);
   }
   
-<<<<<<< HEAD
   if (!configExists) {
     console.warn('Could not find Claude Desktop configuration file');
   }
   
-=======
->>>>>>> bd008b4e
   return { configPath, configExists };
 }
 
 // Parse Claude Desktop configuration to extract MCP memory service settings
-<<<<<<< HEAD
 // Parse Claude Desktop configuration to extract MCP memory service settings
 function parseClaudeDesktopConfig(configPath) {
   try {
@@ -196,18 +156,6 @@
     console.log(`- ChromaDB Path: ${chromaDbPath}`);
     console.log(`- Backups Path: ${backupsPath}`);
     console.log(`- CLI Command: ${cliCommand}`);
-=======
-function parseClaudeDesktopConfig(configPath) {
-  try {
-    const config = JSON.parse(fs.readFileSync(configPath, 'utf8'));
-    const memoryConfig = config?.memory || config?.tools?.memory || {};
-    
-    // Extract memory service settings
-    const mcpMemoryDir = extractPathFromArgs(memoryConfig?.args || []);
-    const chromaDbPath = memoryConfig?.env?.MCP_MEMORY_CHROMA_PATH || '';
-    const backupsPath = memoryConfig?.env?.MCP_MEMORY_BACKUPS_PATH || '';
-    const cliCommand = memoryConfig?.command || 'uv';
->>>>>>> bd008b4e
     
     return {
       found: !!(mcpMemoryDir && chromaDbPath),
@@ -218,29 +166,13 @@
     };
   } catch (error) {
     console.warn('Error parsing Claude Desktop configuration:', error.message);
-<<<<<<< HEAD
     if (error instanceof SyntaxError) {
       console.warn('JSON parsing error - the config file might not be valid JSON');
     }
-=======
->>>>>>> bd008b4e
     return { found: false };
   }
 }
 
-<<<<<<< HEAD
-=======
-// Extract memory service directory from args array
-function extractPathFromArgs(args) {
-  // In the Claude Desktop config, the directory is typically specified after "--directory"
-  const dirIndex = args.indexOf('--directory');
-  if (dirIndex !== -1 && dirIndex + 1 < args.length) {
-    return args[dirIndex + 1];
-  }
-  return '';
-}
-
->>>>>>> bd008b4e
 // Auto-detect Claude Desktop configuration and MCP memory settings
 function autoDetectClaudeDesktopSettings() {
   const { configPath, configExists } = findClaudeDesktopConfig();
@@ -250,15 +182,7 @@
     const settings = parseClaudeDesktopConfig(configPath);
     
     if (settings.found) {
-<<<<<<< HEAD
       console.log('Successfully detected MCP memory service settings');
-=======
-      console.log('Successfully detected MCP memory service settings:');
-      console.log(`- MCP Memory Directory: ${settings.mcpMemoryDir}`);
-      console.log(`- ChromaDB Path: ${settings.chromaDbPath}`);
-      console.log(`- Backups Path: ${settings.backupsPath}`);
-      console.log(`- CLI Command: ${settings.cliCommand}`);
->>>>>>> bd008b4e
       return settings;
     } else {
       console.warn('Found Claude Desktop configuration, but could not detect MCP memory service settings');
@@ -284,11 +208,7 @@
   })
   .option('mode', {
     type: 'string',
-<<<<<<< HEAD
     description: 'Mode to interact with MCP service: "http", "cli", or "auto"',
-=======
-    description: 'Mode to interact with MCP service: "http", "cli", or "auto" (tries to auto-detect)',
->>>>>>> bd008b4e
     choices: ['http', 'cli', 'auto'],
     default: 'auto'
   })
@@ -347,10 +267,6 @@
   
   if (detectedSettings.found) {
     actualMode = 'cli';
-<<<<<<< HEAD
-=======
-    cliOptions = detectedSettings;
->>>>>>> bd008b4e
     
     // Override CLI options with detected settings
     argv.mcpMemoryDir = detectedSettings.mcpMemoryDir;
@@ -365,33 +281,10 @@
   }
 }
 
-<<<<<<< HEAD
 // Function to query memories from MCP service via HTTP
 async function getMemorySummaryHttp() {
   try {
     console.log(`Querying MCP service at: ${argv.mcpUrl}`);
-=======
-// Validate required arguments for CLI mode
-if (actualMode === 'cli') {
-  if (!argv.mcpMemoryDir) {
-    console.error('Error: --mcp-memory-dir is required when using CLI mode');
-    process.exit(1);
-  }
-  if (!argv.chromaDbPath) {
-    console.error('Error: --chroma-db-path is required when using CLI mode');
-    process.exit(1);
-  }
-  if (!argv.backupsPath) {
-    console.error('Error: --backups-path is required when using CLI mode');
-    process.exit(1);
-  }
-}
-
-// Function to query memories from MCP service via HTTP
-async function getMemorySummaryHttp() {
-  try {
-    console.log(`Getting memories via HTTP from ${argv.mcpUrl}...`);
->>>>>>> bd008b4e
     
     // Get recent memories (last 48 hours)
     const recentResponse = await axios.post(`${argv.mcpUrl}/mcp`, {
@@ -424,19 +317,12 @@
       importantMemories
     };
   } catch (error) {
-<<<<<<< HEAD
     console.error('Error querying MCP memory service:');
     console.error(`Status: ${error.response?.status}`);
     console.error(`Status Text: ${error.response?.statusText}`);
     console.error(`Error Details: ${error.response?.data}`);
     console.error(`Request URL: ${error.config?.url}`);
     console.error(`Request Method: ${error.config?.method}`);
-=======
-    console.error('Error querying MCP memory service via HTTP:', error.message);
-    if (error.response) {
-      console.error('API response:', error.response.data);
-    }
->>>>>>> bd008b4e
     return { recentMemories: [], importantMemories: [] };
   }
 }
@@ -446,13 +332,10 @@
   try {
     console.log(`Getting memories via CLI from ${argv.mcpMemoryDir}...`);
     
-<<<<<<< HEAD
     // First, start the memory service as a server on a temporary port
     const tempPort = 8765;
     console.log(`Starting memory service on port ${tempPort}...`);
     
-=======
->>>>>>> bd008b4e
     // Set up environment variables
     const env = {
       ...process.env,
@@ -460,7 +343,6 @@
       MCP_MEMORY_BACKUPS_PATH: argv.backupsPath
     };
     
-<<<<<<< HEAD
     // Start the server in the background
     const serverProcess = require('child_process').spawn(
       argv.cliCommand,
@@ -513,69 +395,6 @@
     
     // Limit important memories to specified max
     importantMemories = importantMemories.slice(0, argv.maxImportantMemories);
-=======
-    // Make sure the paths exist
-    if (!fs.existsSync(argv.mcpMemoryDir)) {
-      throw new Error(`MCP Memory Service directory not found: ${argv.mcpMemoryDir}`);
-    }
-    if (!fs.existsSync(argv.chromaDbPath)) {
-      // Create the directory if it doesn't exist
-      fs.mkdirSync(argv.chromaDbPath, { recursive: true });
-      console.log(`Created ChromaDB directory: ${argv.chromaDbPath}`);
-    }
-    if (!fs.existsSync(argv.backupsPath)) {
-      // Create the directory if it doesn't exist
-      fs.mkdirSync(argv.backupsPath, { recursive: true });
-      console.log(`Created backups directory: ${argv.backupsPath}`);
-    }
-    
-    // Get recent memories (last 48 hours)
-    console.log('Getting recent memories...');
-    const recentQuery = JSON.stringify({
-      query: 'recall what was stored in the last 48 hours',
-      n_results: argv.maxRecentMemories
-    });
-    
-    const cliCmd = argv.cliCommand === 'npx' ? 'npx' : 'uv';
-    const recentMemoriesCmd = execSync(
-      `${cliCmd} --directory "${argv.mcpMemoryDir}" run memory recall_memory '${recentQuery}'`,
-      { env, encoding: 'utf-8' }
-    );
-    
-    // Parse the output
-    let recentMemories = [];
-    try {
-      const recentResult = JSON.parse(recentMemoriesCmd.toString());
-      recentMemories = recentResult.result || [];
-    } catch (error) {
-      console.error('Error parsing recent memories output:', error.message);
-      console.error('Output was:', recentMemoriesCmd);
-    }
-    
-    // Get important memories (tagged as important)
-    console.log('Getting important memories...');
-    const importantQuery = JSON.stringify({
-      tags: ['important']
-    });
-    
-    const importantMemoriesCmd = execSync(
-      `${cliCmd} --directory "${argv.mcpMemoryDir}" run memory search_by_tag '${importantQuery}'`,
-      { env, encoding: 'utf-8' }
-    );
-    
-    // Parse the output
-    let importantMemories = [];
-    try {
-      const importantResult = JSON.parse(importantMemoriesCmd.toString());
-      importantMemories = importantResult.result || [];
-      
-      // Limit important memories to specified max
-      importantMemories = importantMemories.slice(0, argv.maxImportantMemories);
-    } catch (error) {
-      console.error('Error parsing important memories output:', error.message);
-      console.error('Output was:', importantMemoriesCmd);
-    }
->>>>>>> bd008b4e
     
     return {
       recentMemories,
@@ -589,7 +408,6 @@
 
 // Choose the appropriate method based on mode
 async function getMemorySummary() {
-<<<<<<< HEAD
   console.log(`Running in ${actualMode.toUpperCase()} mode`);
   
   if (actualMode === 'http') {
@@ -604,12 +422,6 @@
       console.log('CLI mode failed, falling back to HTTP mode');
       return getMemorySummaryHttp();
     }
-=======
-  if (actualMode === 'http') {
-    return getMemorySummaryHttp();
-  } else {
-    return getMemorySummaryCli();
->>>>>>> bd008b4e
   }
 }
 
@@ -657,13 +469,8 @@
   try {
     console.log(`Updating project ${argv.projectId} with Anthropic API...`);
     
-<<<<<<< HEAD
     // Try different API endpoints
     const possibleEndpoints = [
-=======
-    // First, get current project details
-    const getResponse = await axios.get(
->>>>>>> bd008b4e
       `https://api.anthropic.com/v1/projects/${argv.projectId}`,
       `https://api.anthropic.com/v1/human/projects/${argv.projectId}`,
       `https://api.anthropic.com/v1/users/me/projects/${argv.projectId}`,
@@ -695,14 +502,9 @@
       }
     }
     
-<<<<<<< HEAD
     if (!project) {
       throw new Error('Could not retrieve project details from any endpoint');
     }
-=======
-    const project = getResponse.data;
-    console.log('Successfully retrieved project details');
->>>>>>> bd008b4e
     
     // Update memory section in system prompt
     // Keep other sections intact
@@ -720,11 +522,7 @@
       console.log('Added new memory context section');
     }
     
-<<<<<<< HEAD
     // Update project with new system prompt using the same endpoint that worked
-=======
-    // Update project with new system prompt
->>>>>>> bd008b4e
     console.log('Sending updated project instructions...');
     await axios.patch(
       usedEndpoint,
@@ -748,7 +546,6 @@
       console.error('API response:', error.response.data);
     }
     return false;
-<<<<<<< HEAD
   }
 }
 
@@ -778,7 +575,7 @@
   }
 }
 
-// In the main function, replace updateProjectInstructions with saveMemoryContextToFile
+// Main function
 async function main() {
   try {
     const memorySummary = await getMemorySummary();
@@ -800,56 +597,6 @@
     console.error(error.message);
     console.error(`\nThe Path: ${__filename}`);
     process.exit(1);
-=======
->>>>>>> bd008b4e
-  }
-}
-
-// Main function
-async function main() {
-  try {
-<<<<<<< HEAD
-=======
-    console.log(`Running in ${actualMode.toUpperCase()} mode`);
-    
-    console.log('Fetching memory summary from MCP service...');
->>>>>>> bd008b4e
-    const memorySummary = await getMemorySummary();
-    
-    const memoryCount = (memorySummary.recentMemories?.length || 0) + 
-                       (memorySummary.importantMemories?.length || 0);
-    
-    console.log(`Retrieved ${memoryCount} memories in total`);
-    
-    console.log('Formatting memory context...');
-    const memoryContext = formatMemoryContext(memorySummary);
-    
-<<<<<<< HEAD
-    // const success = await updateProjectInstructions(memoryContext);
-    const success = await saveMemoryContextToFile(memoryContext);
-    
-    if (success) {
-      console.log('✅ Memory context successfully injected into Claude project instructions');
-      process.exit(0);
-    } else {
-      console.error('❌ Failed to update Claude project instructions');
-=======
-    console.log('Updating Claude project instructions...');
-    const success = await updateProjectInstructions(memoryContext);
-    
-    if (success) {
-      console.log('Memory context successfully injected into Claude project instructions');
-      process.exit(0);
-    } else {
-      console.error('Failed to update Claude project instructions');
->>>>>>> bd008b4e
-      process.exit(1);
-    }
-  } catch (error) {
-    console.error('❌ Script execution failed:');
-    console.error(error.message);
-    console.error(`\nThe Path: ${__filename}`);
-    process.exit(1);
   }
 }
 
